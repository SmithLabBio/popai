"""Build predictive models."""
from sklearn.model_selection import train_test_split, cross_val_predict, cross_val_score
from sklearn.ensemble import RandomForestClassifier
from sklearn.metrics import confusion_matrix
import numpy as np
import matplotlib.pyplot as plt
import seaborn as sns
from tabulate import tabulate
from sklearn.decomposition import PCA
import os
import pickle
import tensorflow as tf
from tensorflow import keras
from memory_profiler import profile
from popai.dataset import PopaiTrainingData
from typing import Dict


class RandomForestsSFS:
    """Build a RF predictor that takes the SFS as input."""

    def __init__(self, config, simulations, subset, user=False):
        self.config = config
        self.arraydict, self.sfs, self.labels, self.label_to_int, self.int_to_label, self.nclasses = read_data(simulations, subset, user, type='1d')
        self.rng = np.random.default_rng(self.config['seed'])

    def build_rf_sfs(self, ntrees=500):
        """Build a random forest classifier that takes the
        multidimensional SFS as input."""

        train_test_seed = self.rng.integers(2**32, size=1)[0]
        x_train, x_test, y_train, y_test = train_test_split(self.sfs,
                self.labels, test_size=0.2, random_state=train_test_seed, stratify=self.labels)

        sfs_rf = RandomForestClassifier(n_estimators=ntrees, oob_score=True)
        sfs_rf.fit(x_train, y_train)
        print("Out-of-Bag (OOB) Error:", 1.0 - sfs_rf.oob_score_)

        # Convert predictions and true labels back to original labels
        y_test_pred = sfs_rf.predict(x_test)
        y_test_original = [self.int_to_label[label] for label in np.argmax(y_test, axis=1)]
        y_pred_original = [self.int_to_label[label] for label in np.argmax(y_test_pred, axis=1)]

        conf_matrix, conf_matrix_plot = plot_confusion_matrix(y_test_original, y_pred_original, labels=list(self.int_to_label.values()))

        return sfs_rf, conf_matrix, conf_matrix_plot

    def predict(self, model, new_data):
        new_data = np.array(new_data)
        predicted_prob = np.array(model.predict_proba(new_data))[:,:, 1].T

        if predicted_prob.shape[1] != self.nclasses:
            raise ValueError(f"Model has {predicted_prob.shape[1]} classes, but the provided data has {self.nclasses} classes. You probably used different subsets for training and applying.")
        
        headers = [f"Model {self.int_to_label[i]}" for i in range(len(model.classes_))]
        replicate_numbers = ["Replicate {}".format(i+1) for i in range(len(predicted_prob))]

        table_data = np.column_stack((replicate_numbers, predicted_prob))
        tabulated = tabulate(table_data, headers=headers, tablefmt="fancy_grid")
        return(tabulated)


class CnnSFS(keras.Model):
    """
    CNN taking two dimensional site frequency spectra for each population pair as input.
    """
    def __init__(self, n_pairs:int, n_classes:int, name=None, **kwargs):
        super().__init__(name=name, **kwargs)
        self.n_pairs = n_pairs
        self.n_classes = n_classes
        self.conv1_layers = [] 
        for i in range(n_pairs):
            conv_layer = keras.layers.Conv2D(10, (3,3), activation="relu")
            self.conv1_layers.append(conv_layer)
        self.flat = keras.layers.Flatten()
        self.dense1 = keras.layers.Dense(64, activation="relu")
        self.dense2 = keras.layers.Dense(n_classes, activation="softmax")

    def call(self, x):
        outputs = []
        for i in range(self.n_pairs):
            out = self.conv1_layers[i](tf.expand_dims(x[:,i], axis=-1)) # Get each population pair, (batch, pair)
            out = self.flat(out)
            outputs.append(out)
        out = keras.layers.concatenate(outputs)
        out = self.dense1(out)
        out = self.dense2(out)
        return out
    
<<<<<<< HEAD
    def get_config(self):
        # For saving model
        config = super().get_config()
        config.update(dict(
            n_pairs=self.n_pairs,
            n_classes=self.n_classes))
        return config

    @classmethod
    def from_config(cls, config):
        # For reading model from file
        n_pairs = config.pop("n_pairs")
        n_classes = config.pop("n_classes")
        return (cls(n_pairs, n_classes, **config))

class CnnNpy(keras.Model):
    """
    CNN taking SNP alignment as input.
    """
    def __init__(self, n_sites: int, downsampling_dict: Dict[str,int], n_classes: int, name=None, 
                 **kwargs):
        super().__init__(name=name, **kwargs)
        self.n_sites = n_sites
        self.downsampling_dict = downsampling_dict
        self.n_classes = n_classes
        self.conv1_layers = []
        self.rows = []
        for key, num_rows in downsampling_dict.items():
            self.rows.append(num_rows)
            conv_layer = keras.layers.Conv2D(10, (num_rows, 1), strides=(num_rows, 1), 
                    activation="relu", padding="valid")
            self.conv1_layers.append(conv_layer)
        self.conv2 = keras.layers.Conv2D(10, (len(downsampling_dict), 1), activation="relu", 
                                         padding="valid")
        self.flat = keras.layers.Flatten()
        self.dense1 = keras.layers.Dense(100, activation='relu')
        self.drop = keras.layers.Dropout(0.1)
        self.dense2 = keras.layers.Dense(50, activation='relu')
        self.dense3 = keras.layers.Dense(n_classes, activation="softmax")
    
    def call(self, x):
        x = tf.cast(tf.expand_dims(x, axis=-1), dtype=tf.float64) # Reshape input and cast to float dtype
        outputs = []
        start_ix = 0
        for i in range(len(self.rows)):
            num_rows = self.rows[i]
            end_ix = start_ix + num_rows 
            out = self.conv1_layers[i](x[:,start_ix:end_ix,:,:]) 
            outputs.append(out)
        out = keras.layers.concatenate(outputs, axis=1)
        out = self.conv2(out)
        out = self.flat(out)
        out = self.dense1(out)
        out = self.drop(out)
        out = self.dense2(out)
        out = self.dense3(out)
        return out

    def get_config(self):
        # For saving model
        config = super().get_config()
        config.update(dict(
            n_sites=self.n_sites, 
            downsampling_dict=self.downsampling_dict,
            n_classes=self.n_classes))
        return config

    @classmethod
    def from_config(cls, config):
        # For reading model from file
        n_sites = config.pop("n_sites")
        downsampling_dict = config.pop("downsampling_dict")
        n_classes = config.pop("n_classes")
        return (cls(n_sites, downsampling_dict, n_classes, **config))


class NeuralNetSFS(keras.Model):
    """
    Fully connected neural network taking multidimensional site frequency spectrum as input.
    """
    def __init__(self, n_classes: int, name=None, **kwargs):
        super().__init__(name=name, **kwargs)
        self.n_classes = n_classes
        self.fc1 = keras.layers.Dense(100, activation="relu")
        self.fc2 = keras.layers.Dense(50, activation="relu")
        self.fc3 = keras.layers.Dense(n_classes, activation="softmax")
    
    def call(self, x):
        out = self.fc1(x)
        out = self.fc2(out)
        out = self.fc3(out)
        return out
    
    # def get_features_extractor(self):
=======
    def predict(self, model, new_data):

        new_data = np.array(new_data)
        predicted = model.predict(new_data)

        if predicted.shape[1] != self.nclasses:
            raise ValueError(f"Model has {predicted.shape[1]} classes, but the provided data has {self.nclasses} classes. You probably used different subsets for training and applying.")

        headers = [f"Model {self.int_to_label[i]}" for i in range(self.labels.shape[1])]
        replicate_numbers = ["Replicate {}".format(i+1) for i in range(predicted.shape[0])]
        table_data = np.column_stack((replicate_numbers, predicted))
        tabulated = tabulate(table_data, headers=headers, tablefmt="fancy_grid")

        return(tabulated)

    def check_fit(self, feature_extractor, new_data, output_directory):

        # features from empirical data
        new_data = np.array(new_data)
        new_extracted_features = feature_extractor.predict(new_data)
        train_extracted_features = feature_extractor.predict(np.array(self.sfs))

        # pca
        pca = PCA(n_components=2)
        train_pca = pca.fit_transform(train_extracted_features)
        new_pca = pca.transform(new_extracted_features)

        # plot
        training_labels = tf.argmax(self.labels, axis=1)
        unique_labels = np.unique(training_labels)
        for label in unique_labels:
            indices = np.where(np.array(training_labels) == label)
            plt.scatter(train_pca[indices, 0], train_pca[indices, 1], label=f"Train: {self.int_to_label[label]}")

        plt.scatter(new_pca[:, 0], new_pca[:, 1], color='black', label='New Data', marker='x')

        plt.xlabel('PCA 1')
        plt.ylabel('PCA 2')
        plt.legend()
        
        # Save the plot to the specified file
        plt.savefig(os.path.join(output_directory, 'fcnn_features.png'), dpi=300, bbox_inches='tight')
        plt.close()  # Close the plot to avoid displaying it in interactive environments

class CnnNpy:

    """Build a CNN predictor that takes the alignment as a numpy matrix as input."""

    def __init__(self, config, simulations, subset, user=False):
        self.config = config
        self.arraydicts = {}
        self.arrays = []
        self.labels = []
        self.input = input
        
        self.arraydict, self.arrays, self.labels, self.label_to_int, self.int_to_label, self.nclasses = read_data(simulations, subset, user, type='npy')

        self.rng = np.random.default_rng(self.config['seed'])



    def build_cnn_npy(self):

        """Build a CNN that takes npy array as input."""

        # split train and test
        train_test_seed = self.rng.integers(2**32, size=1)[0]
        x_train, x_test, y_train, y_test = train_test_split(self.arrays,
                self.labels, test_size=0.2, random_state=train_test_seed, stratify=self.labels)
        
        x_train = np.expand_dims(np.array(x_train), axis=-1)
        x_test = np.expand_dims(np.array(x_test), axis=-1)


        # split by pop
        split_train_features = []
        split_val_features = []
        start_idx = 0
        for key, num_rows in self.config["sampling dict"].items():
            end_idx = start_idx + num_rows
            split_train_features.append(x_train[:,start_idx:end_idx,:,:])
            split_val_features.append(x_test[:,start_idx:end_idx,:,:])
            start_idx = end_idx

        # build model
        input_layers = []
        output_layers = []
        for key,  num_rows in self.config["sampling dict"].items():
            input_layer = keras.Input(shape=(num_rows, x_train.shape[2], 1), name=f'input_{key}')
            input_layers.append(input_layer)
            conv_layer = keras.layers.Conv2D(10, (num_rows, 1), strides=(num_rows,1), activation="relu", padding="valid") (input_layer)
            output_layers.append(conv_layer)

        x = keras.layers.concatenate(output_layers, axis=1)
        x = keras.layers.Conv2D(10, (len(split_train_features),1), activation="relu", padding="valid")(x)
        x = keras.layers.Flatten()(x)
        x = keras.layers.Dense(100, activation='relu')(x)
        x = keras.layers.Dropout(0.1)(x)
        x = keras.layers.Dense(50, activation='relu')(x)
        x = keras.layers.Dense(self.nclasses, activation='softmax')(x)

        model = keras.Model(inputs=input_layers, outputs=x)
        model.compile(optimizer='adam', loss='categorical_crossentropy', metrics=['accuracy'])
        model.fit(split_train_features, y_train, epochs=10,
                  batch_size=10, validation_data=(split_val_features, y_test))

        # evaluate model
        y_test_pred = model.predict(split_val_features)
        y_test_original = [self.int_to_label[label] for label in np.argmax(y_test, axis=1)]
        y_pred_original = [self.int_to_label[label] for label in np.argmax(y_test_pred, axis=1)]


        conf_matrix, conf_matrix_plot = plot_confusion_matrix(y_test_original, y_pred_original, labels=list(self.int_to_label.values()))

        # extract the features
        feature_extractor = keras.Model(inputs=model.input, outputs=model.layers[-2].output)

        return model, conf_matrix, conf_matrix_plot, feature_extractor

    def predict(self, model, new_data):
 
        new_data = np.expand_dims(new_data, axis=-1)
        new_data = np.expand_dims(new_data, axis=0)


        # split by pop
        split_features = []
        start_idx = 0
        for key, num_rows in self.config['sampling dict'].items():
            end_idx = start_idx + num_rows
            split_features.append(new_data[:,start_idx:end_idx,:,:])
            start_idx = end_idx


        predicted = model.predict(split_features)
        if predicted.shape[1] != self.nclasses:
            raise ValueError(f"Model has {predicted.shape[1]} classes, but the provided data has {self.nclasses} classes. You probably used different subsets for training and applying.")
        headers = [f"Model {self.int_to_label[i]}" for i in range(self.labels.shape[1])]
        replicate_numbers = ["Replicate {}".format(i+1) for i in range(predicted.shape[0])]
        table_data = np.column_stack((replicate_numbers, predicted))
        tabulated = tabulate(table_data, headers=headers, tablefmt="fancy_grid")

        return(tabulated)

    def check_fit(self, feature_extractor, new_data, output_directory):

        # features from empirical data
        new_data = np.expand_dims(new_data, axis=-1)
        new_data = np.expand_dims(new_data, axis=0)
        training_data = np.array(self.arrays)
        training_data = np.expand_dims(training_data, axis=-1)

        # split by pop
        split_features = []
        split_train_features = []

        start_idx = 0
        for key, num_rows in self.config['sampling dict'].items():
            end_idx = start_idx + num_rows
            split_features.append(new_data[:,start_idx:end_idx,:,:])
            split_train_features.append(training_data[:,start_idx:end_idx,:,:])
            start_idx = end_idx
        new_extracted_features = feature_extractor.predict(split_features)
        train_extracted_features = feature_extractor.predict(split_train_features)

        # pca
        pca = PCA(n_components=2)
        train_pca = pca.fit_transform(train_extracted_features)
        new_pca = pca.transform(new_extracted_features)

        # plot
        training_labels = tf.argmax(self.labels, axis=1)
        unique_labels = np.unique(training_labels)
        for label in unique_labels:
            indices = np.where(np.array(training_labels) == label)
            plt.scatter(train_pca[indices, 0], train_pca[indices, 1], label=f"Train: {self.int_to_label[label]}")

        plt.scatter(new_pca[:, 0], new_pca[:, 1], color='black', label='New Data', marker='x')

        plt.xlabel('PCA 1')
        plt.ylabel('PCA 2')
        plt.legend()
        
        # Save the plot to the specified file
        plt.savefig(os.path.join(output_directory, 'cnn_npy_features.png'), dpi=300, bbox_inches='tight')
        plt.close()  # Close the plot to avoid displaying it in interactive environments
>>>>>>> 167e75b7

    
    def get_config(self):
        # For saving model
        config = super().get_config()
        config.update(dict(n_classes=self.n_classes))
        return config

    @classmethod
    # For reading model from file
    def from_config(cls, config):
        n_classes = config.pop("n_classes")
        return (cls(n_classes, **config))


def train_model(model:keras.Model, data:PopaiTrainingData, outdir:str, label:str):
    """
    Run model training.
    model: Keras model
    data: PopaiTrainingData 
    outdir: Path to output directory
    label: label to prepend to output file
    """
    model.compile(optimizer="adam", loss="categorical_crossentropy", metrics=["accuracy"])
    model.fit(data.train_loader, epochs=1, batch_size=10)#, validation_data=data.test_loader)
    model.save(os.path.join(outdir, f"{label}.keras"))
    # print(model.layers)
    # extract the features
    # features = keras.Model(inputs=model.input, outputs=model.layers[-2].output)
    # features.save(os.path.join(outdir, f"{label}_featureextractor.keras"))

def test_model(model:keras.Model, data:PopaiTrainingData, outdir:str, label:str):
    """
    Run model training.
    model: Keras model
    data: PopaiTrainingData 
    outdir: Path to output directory
    label: label to prepend to output file
    """
    y_true = [data.dataset.labels[i] for i in data.test_dataset.indices]
    y_hat = model.predict(data.test_loader)
    y_pred = np.argmax(y_hat, axis=1).tolist()
    cm, cm_plot = plot_confusion_matrix(y_true, y_pred, labels=[str(i) for i in y_true]) 
    cm_plot.savefig(os.path.join(outdir, f"{label}_confusion.png"))

def predict(model_dir:keras.Model, model_file:str, data, out_dir:str, label:str):
    """
    Run model prediction with empirical data.
    model: Keras model
    model_file: Path to stored Keras model file
    data: PopaiTrainingData 
    outdir: Path to output directory
    label: label to prepend to output file
    """
    model = keras.models.load_model(os.path.join(model_dir, model_file))
    pred = model.predict(data)
    with open(os.path.join(out_dir, f"{label}_predictions.txt"), 'w') as fh:
        fh.write(str(pred))
    
    

def plot_confusion_matrix(y_true, y_pred, labels):
    conf_matrix = confusion_matrix(y_true, y_pred)
    plt.figure(figsize=(8, 6))
    sns.heatmap(conf_matrix, annot=True, fmt='d', cmap='Blues')#, xticklabels=labels, yticklabels=labels) # TODO: Fix this. 
    plt.title("Confusion Matrix")
    plt.xlabel("Predicted Labels")
    plt.ylabel("True Labels")
    return conf_matrix, plt

def check_valid_labels(labels):
    unique_labels = list(set(labels))
    unique_labels.sort()
    for i in range(len(unique_labels)):
        if unique_labels[i] !=i:
            return False
    return True

def read_data(simulations, subset, user, type):

    arraydict = {}
    sfs = []
    labels = []

    # read in the data
    if subset:
        subset_list = []
        with open(subset, 'r') as f:
            for line in f:
                subset_list.append(line.strip())
    pickle_list = os.listdir(simulations)
    if type=='1d':
        pickle_list = [x for x in pickle_list if ('_mSFS' in x and x.endswith('.pickle'))]
    elif type=='2d':
        pickle_list = [x for x in pickle_list if ('_2dSFS' in x and x.endswith('.pickle'))]
    elif type=='npy':
        pickle_list = [x for x in pickle_list if ('_arrays' in x and x.endswith('.pickle'))]
    if subset:
        pickle_list = [x for x in pickle_list if x.split('_')[-1].split('.')[0] in subset_list]
    pickle_list = sorted(pickle_list, key=lambda x: int(x.split('_')[-1].split('.')[0]))
    for item in pickle_list:
        modno = item.split('_')[-1].split('.')[0]
        if type=='1d':
            if user==True:
                with open(os.path.join(simulations, 'simulated_mSFS_model_%s.pickle' % str(modno)), 'rb') as f:
                    arraydict[str(modno)] = pickle.load(f)
            else:
                with open(os.path.join(simulations, 'simulated_mSFS_%s.pickle' % str(modno)), 'rb') as f:
                    arraydict[str(modno)] = pickle.load(f)
        elif type=='2d':
            if user==True:
                with open(os.path.join(simulations, 'simulated_2dSFS_model_%s.pickle' % str(modno)), 'rb') as f:
                    arraydict[str(modno)] = pickle.load(f)
            else:
                with open(os.path.join(simulations, 'simulated_mSFS_%s.pickle' % str(modno)), 'rb') as f:
                    arraydict[str(modno)] = pickle.load(f)
        elif type=='npy':
            if user==True:
                with open(os.path.join(simulations, 'simulated_arrays_model_%s.pickle' % str(modno)), 'rb') as f:
                    arraydict[str(modno)] = pickle.load(f)
            else:
                with open(os.path.join(simulations, 'simulated_mSFS_%s.pickle' % str(modno)), 'rb') as f:
                    arraydict[str(modno)] = pickle.load(f)

    for key,value in arraydict.items():
        for thearray in value:
            sfs.append(thearray)
            labels.append(key)
    nclasses = len(set(labels))
    if user:
        try:
            labels = [int(x.split('_')[-1]) for x in labels]
        except:
            raise ValueError(f"Model names must be 'Model_x', where x are integers ranging from 0 to n-1, where n is the number of models.")
    else:
        labels = [int(x) for x in labels]

    # Create a mapping from original labels to continuous integers
    unique_labels = sorted(set(labels))
    label_to_int = {label: i for i, label in enumerate(unique_labels)}
    int_to_label = {i: label for label, i in label_to_int.items()}
    
    # Convert labels to continuous integers
    labels = [label_to_int[label] for label in labels]
    
    # One-hot encode the labels
    labels = keras.utils.to_categorical(labels)

    # array
    sfs = np.array(sfs)

    return arraydict, sfs, labels, label_to_int, int_to_label, nclasses<|MERGE_RESOLUTION|>--- conflicted
+++ resolved
@@ -87,7 +87,6 @@
         out = self.dense2(out)
         return out
     
-<<<<<<< HEAD
     def get_config(self):
         # For saving model
         config = super().get_config()
@@ -182,194 +181,6 @@
         return out
     
     # def get_features_extractor(self):
-=======
-    def predict(self, model, new_data):
-
-        new_data = np.array(new_data)
-        predicted = model.predict(new_data)
-
-        if predicted.shape[1] != self.nclasses:
-            raise ValueError(f"Model has {predicted.shape[1]} classes, but the provided data has {self.nclasses} classes. You probably used different subsets for training and applying.")
-
-        headers = [f"Model {self.int_to_label[i]}" for i in range(self.labels.shape[1])]
-        replicate_numbers = ["Replicate {}".format(i+1) for i in range(predicted.shape[0])]
-        table_data = np.column_stack((replicate_numbers, predicted))
-        tabulated = tabulate(table_data, headers=headers, tablefmt="fancy_grid")
-
-        return(tabulated)
-
-    def check_fit(self, feature_extractor, new_data, output_directory):
-
-        # features from empirical data
-        new_data = np.array(new_data)
-        new_extracted_features = feature_extractor.predict(new_data)
-        train_extracted_features = feature_extractor.predict(np.array(self.sfs))
-
-        # pca
-        pca = PCA(n_components=2)
-        train_pca = pca.fit_transform(train_extracted_features)
-        new_pca = pca.transform(new_extracted_features)
-
-        # plot
-        training_labels = tf.argmax(self.labels, axis=1)
-        unique_labels = np.unique(training_labels)
-        for label in unique_labels:
-            indices = np.where(np.array(training_labels) == label)
-            plt.scatter(train_pca[indices, 0], train_pca[indices, 1], label=f"Train: {self.int_to_label[label]}")
-
-        plt.scatter(new_pca[:, 0], new_pca[:, 1], color='black', label='New Data', marker='x')
-
-        plt.xlabel('PCA 1')
-        plt.ylabel('PCA 2')
-        plt.legend()
-        
-        # Save the plot to the specified file
-        plt.savefig(os.path.join(output_directory, 'fcnn_features.png'), dpi=300, bbox_inches='tight')
-        plt.close()  # Close the plot to avoid displaying it in interactive environments
-
-class CnnNpy:
-
-    """Build a CNN predictor that takes the alignment as a numpy matrix as input."""
-
-    def __init__(self, config, simulations, subset, user=False):
-        self.config = config
-        self.arraydicts = {}
-        self.arrays = []
-        self.labels = []
-        self.input = input
-        
-        self.arraydict, self.arrays, self.labels, self.label_to_int, self.int_to_label, self.nclasses = read_data(simulations, subset, user, type='npy')
-
-        self.rng = np.random.default_rng(self.config['seed'])
-
-
-
-    def build_cnn_npy(self):
-
-        """Build a CNN that takes npy array as input."""
-
-        # split train and test
-        train_test_seed = self.rng.integers(2**32, size=1)[0]
-        x_train, x_test, y_train, y_test = train_test_split(self.arrays,
-                self.labels, test_size=0.2, random_state=train_test_seed, stratify=self.labels)
-        
-        x_train = np.expand_dims(np.array(x_train), axis=-1)
-        x_test = np.expand_dims(np.array(x_test), axis=-1)
-
-
-        # split by pop
-        split_train_features = []
-        split_val_features = []
-        start_idx = 0
-        for key, num_rows in self.config["sampling dict"].items():
-            end_idx = start_idx + num_rows
-            split_train_features.append(x_train[:,start_idx:end_idx,:,:])
-            split_val_features.append(x_test[:,start_idx:end_idx,:,:])
-            start_idx = end_idx
-
-        # build model
-        input_layers = []
-        output_layers = []
-        for key,  num_rows in self.config["sampling dict"].items():
-            input_layer = keras.Input(shape=(num_rows, x_train.shape[2], 1), name=f'input_{key}')
-            input_layers.append(input_layer)
-            conv_layer = keras.layers.Conv2D(10, (num_rows, 1), strides=(num_rows,1), activation="relu", padding="valid") (input_layer)
-            output_layers.append(conv_layer)
-
-        x = keras.layers.concatenate(output_layers, axis=1)
-        x = keras.layers.Conv2D(10, (len(split_train_features),1), activation="relu", padding="valid")(x)
-        x = keras.layers.Flatten()(x)
-        x = keras.layers.Dense(100, activation='relu')(x)
-        x = keras.layers.Dropout(0.1)(x)
-        x = keras.layers.Dense(50, activation='relu')(x)
-        x = keras.layers.Dense(self.nclasses, activation='softmax')(x)
-
-        model = keras.Model(inputs=input_layers, outputs=x)
-        model.compile(optimizer='adam', loss='categorical_crossentropy', metrics=['accuracy'])
-        model.fit(split_train_features, y_train, epochs=10,
-                  batch_size=10, validation_data=(split_val_features, y_test))
-
-        # evaluate model
-        y_test_pred = model.predict(split_val_features)
-        y_test_original = [self.int_to_label[label] for label in np.argmax(y_test, axis=1)]
-        y_pred_original = [self.int_to_label[label] for label in np.argmax(y_test_pred, axis=1)]
-
-
-        conf_matrix, conf_matrix_plot = plot_confusion_matrix(y_test_original, y_pred_original, labels=list(self.int_to_label.values()))
-
-        # extract the features
-        feature_extractor = keras.Model(inputs=model.input, outputs=model.layers[-2].output)
-
-        return model, conf_matrix, conf_matrix_plot, feature_extractor
-
-    def predict(self, model, new_data):
- 
-        new_data = np.expand_dims(new_data, axis=-1)
-        new_data = np.expand_dims(new_data, axis=0)
-
-
-        # split by pop
-        split_features = []
-        start_idx = 0
-        for key, num_rows in self.config['sampling dict'].items():
-            end_idx = start_idx + num_rows
-            split_features.append(new_data[:,start_idx:end_idx,:,:])
-            start_idx = end_idx
-
-
-        predicted = model.predict(split_features)
-        if predicted.shape[1] != self.nclasses:
-            raise ValueError(f"Model has {predicted.shape[1]} classes, but the provided data has {self.nclasses} classes. You probably used different subsets for training and applying.")
-        headers = [f"Model {self.int_to_label[i]}" for i in range(self.labels.shape[1])]
-        replicate_numbers = ["Replicate {}".format(i+1) for i in range(predicted.shape[0])]
-        table_data = np.column_stack((replicate_numbers, predicted))
-        tabulated = tabulate(table_data, headers=headers, tablefmt="fancy_grid")
-
-        return(tabulated)
-
-    def check_fit(self, feature_extractor, new_data, output_directory):
-
-        # features from empirical data
-        new_data = np.expand_dims(new_data, axis=-1)
-        new_data = np.expand_dims(new_data, axis=0)
-        training_data = np.array(self.arrays)
-        training_data = np.expand_dims(training_data, axis=-1)
-
-        # split by pop
-        split_features = []
-        split_train_features = []
-
-        start_idx = 0
-        for key, num_rows in self.config['sampling dict'].items():
-            end_idx = start_idx + num_rows
-            split_features.append(new_data[:,start_idx:end_idx,:,:])
-            split_train_features.append(training_data[:,start_idx:end_idx,:,:])
-            start_idx = end_idx
-        new_extracted_features = feature_extractor.predict(split_features)
-        train_extracted_features = feature_extractor.predict(split_train_features)
-
-        # pca
-        pca = PCA(n_components=2)
-        train_pca = pca.fit_transform(train_extracted_features)
-        new_pca = pca.transform(new_extracted_features)
-
-        # plot
-        training_labels = tf.argmax(self.labels, axis=1)
-        unique_labels = np.unique(training_labels)
-        for label in unique_labels:
-            indices = np.where(np.array(training_labels) == label)
-            plt.scatter(train_pca[indices, 0], train_pca[indices, 1], label=f"Train: {self.int_to_label[label]}")
-
-        plt.scatter(new_pca[:, 0], new_pca[:, 1], color='black', label='New Data', marker='x')
-
-        plt.xlabel('PCA 1')
-        plt.ylabel('PCA 2')
-        plt.legend()
-        
-        # Save the plot to the specified file
-        plt.savefig(os.path.join(output_directory, 'cnn_npy_features.png'), dpi=300, bbox_inches='tight')
-        plt.close()  # Close the plot to avoid displaying it in interactive environments
->>>>>>> 167e75b7
 
     
     def get_config(self):
