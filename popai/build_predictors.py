--- conflicted
+++ resolved
@@ -382,13 +382,6 @@
         return extracted_features, all_labels
     else:
         if label=="cnn":
-<<<<<<< HEAD
-=======
-            #for batch_data in dataset:
-            #    inputs = [tf.convert_to_tensor(pair, dtype=tf.float32) for pair in batch_data]
-            #    inputs = [tf.expand_dims(pair, axis=0) for pair in inputs]
-            #extracted_features = model(inputs, return_intermediate=True)
->>>>>>> c594ff0c
             extracted_features = model(dataset, return_intermediate=True)
         
         else:
