--- conflicted
+++ resolved
@@ -82,201 +82,6 @@
         out = self.dense1(out)
         out = self.dense2(out)
         return out
-<<<<<<< HEAD
-
-class CnnSFS:
-    """Build a CNN predictor that takes the 2D SFS as input."""
-
-    def __init__(self, config, simulations, low_mem=True):
-        self.config = config
-        self.rng = np.random.default_rng(self.config['seed'])
-        if low_mem:
-            self.dataset = PopaiDatasetLowMem(simulations)  
-        else:
-            self.dataset = PopaiDataset(simulations)  
-    
-
-    def build_cnn_sfs(self):
-        """Build a CNN that takes 2D SFS as input."""
-        
-        # split train and test
-        train_test_seed = self.rng.integers(2**32, size=1)[0]
-        train_ixs, test_ixs = train_test_split(np.arange(len(self.dataset)), test_size=0.2, 
-                random_state=train_test_seed, stratify=self.dataset.labels)
-        train_dataset = Subset(self.dataset, train_ixs)
-        test_dataset = Subset(self.dataset, train_ixs)
-        train_loader = DataLoader(train_dataset, batch_size=10, shuffle=True)
-        test_loader = DataLoader(test_dataset, batch_size=10, shuffle=False)
-
-        # Define and train model
-        pop_pairs = list(self.dataset[0][0].keys())
-        self.model = CnnSFSModel(pop_pairs, self.dataset.n_classes)
-        self.model.compile(optimizer="adam", loss="categorical_crossentropy", metrics=["accuracy"])
-        self.model.fit(train_loader, epochs=10, batch_size=10, validation_data=test_loader) 
-
-        # evaluate model
-        y_test_pred = self.model.predict(test_loader)
-        y_test_original = [self.dataset.labels[i] for i in test_dataset.indices]
-        y_pred_original = np.argmax(y_test_pred, axis=1).tolist()
-
-        self.conf_matrix, self.conf_matrix_plot = plot_confusion_matrix(y_test_original, y_pred_original, 
-                labels=[str(i) for i in y_test_original])
-        
-        # extract the features
-        self.feature_extractor = keras.Model(inputs=self.model.input, outputs=self.model.layers[-2].output)
-
-
-    # def predict(self, model, new_data):
-    #     new_features = self._convert_2d_dictionary(new_data)
-    #     new_features = [np.expand_dims(np.array(x), axis=-1) for x in new_features]
-    #     predicted = model.predict(new_features)
-
-    #     if predicted.shape[1] != self.nclasses:
-    #         raise ValueError(f"Model has {predicted.shape[1]} classes, but the provided data has {self.nclasses} classes. You probably used different subsets for training and applying.")
-
-    #     headers = [f"Model {self.int_to_label[i]}" for i in range(self.labels.shape[1])]
-    #     replicate_numbers = ["Replicate {}".format(i+1) for i in range(predicted.shape[0])]
-    #     table_data = np.column_stack((replicate_numbers, predicted))
-    #     tabulated = tabulate(table_data, headers=headers, tablefmt="fancy_grid")
-
-    #     return(tabulated)
-
-    # def check_fit(self, feature_extractor, new_data, output_directory):
-
-    #     # features from empirical data
-    #     new_features = self._convert_2d_dictionary(new_data)
-    #     new_features = [np.expand_dims(np.array(x), axis=-1) for x in new_features]
-    #     new_extracted_features = feature_extractor.predict(new_features)
-
-    #     # features from training data
-    #     list_of_features = self._convert_2d_dictionary(self.sfs_2d)
-    #     train_features = [np.expand_dims(np.array(x), axis=-1) for x in list_of_features]
-    #     train_extracted_features = feature_extractor.predict(train_features)
-
-    #     # pca
-    #     pca = PCA(n_components=2)
-    #     train_pca = pca.fit_transform(train_extracted_features)
-    #     new_pca = pca.transform(new_extracted_features)
-
-    #     # plot
-    #     training_labels = tf.argmax(self.labels, axis=1)
-    #     unique_labels = np.unique(training_labels)
-    #     for label in unique_labels:
-    #         indices = np.where(np.array(training_labels) == label)
-    #         plt.scatter(train_pca[indices, 0], train_pca[indices, 1], label=f"Train: {self.int_to_label[label]}")
-
-    #     plt.scatter(new_pca[:, 0], new_pca[:, 1], color='black', label='New Data', marker='x')
-
-    #     plt.xlabel('PCA 1')
-    #     plt.ylabel('PCA 2')
-    #     plt.legend()
-        
-    #     # Save the plot to the specified file
-    #     plt.savefig(os.path.join(output_directory, 'cnn_2dsfs_features.png'), dpi=300, bbox_inches='tight')
-    #     plt.close()  # Close the plot to avoid displaying it in interactive environments
-
-
-
-
-
-class NeuralNetSFS:
-    """Build a neural network predictor that takes the SFS as input."""
-
-    def __init__(self, config, simulations, low_mem=True):
-        self.config = config
-        self.rng = np.random.default_rng(self.config['seed'])
-        if low_mem:
-            self.dataset = PopaiDatasetLowMem(simulations)  
-        else:
-            self.dataset = PopaiDataset(simulations)  
-
-    def build_neuralnet_sfs(self):
-        """Build a neural network classifier that takes the
-        multidimensional SFS as input."""
-
-        # split train and test
-        train_test_seed = self.rng.integers(2**32, size=1)[0]
-        train_ixs, test_ixs = train_test_split(np.arange(len(self.dataset)), test_size=0.2, 
-                random_state=train_test_seed, stratify=self.dataset.labels)
-        train_dataset = Subset(self.dataset, train_ixs)
-        test_dataset = Subset(self.dataset, train_ixs)
-        train_loader = DataLoader(train_dataset, batch_size=10, shuffle=True)
-        test_loader = DataLoader(test_dataset, batch_size=10, shuffle=False)
-
-        # build model
-        network_input = keras.Input(shape=self.dataset[0][0].shape)
-        x = keras.layers.Dense(100, activation='relu')(network_input)
-        x = keras.layers.Dense(50, activation='relu')(x)
-        x = keras.layers.Dense(self.dataset.n_classes, activation='softmax')(x)
-
-        # fit model
-        model = keras.Model(inputs=network_input, outputs=x)
-        model.compile(optimizer='adam', loss='categorical_crossentropy', metrics=['accuracy'])
-        model.fit(train_loader, epochs=10, batch_size=10, validation_data=test_loader)
-
-        # evaluate model
-        y_test_pred = model.predict(test_loader)
-        y_test_original = [self.dataset.labels[i] for i in test_dataset.indices]
-        y_pred_original = np.argmax(y_test_pred, axis=1).tolist()
-
-        conf_matrix, conf_matrix_plot = plot_confusion_matrix(y_test_original, y_pred_original, 
-                labels=[str(i) for i in y_test_original])
-
-        # extract the features
-        feature_extractor = keras.Model(inputs=model.input, outputs=model.layers[-2].output)
-
-        return model, conf_matrix, conf_matrix_plot, feature_extractor
-
-    # TODO: Fix this stuff 
-    # def predict(self, model, new_data):
-
-    #     new_data = np.array(new_data)
-    #     predicted = model.predict(new_data)
-
-    #     if predicted.shape[1] != self.nclasses:
-    #         raise ValueError(f"Model has {predicted.shape[1]} classes, but the provided data has {self.nclasses} classes. You probably used different subsets for training and applying.")
-
-    #     headers = [f"Model {self.int_to_label[i]}" for i in range(self.labels.shape[1])]
-    #     replicate_numbers = ["Replicate {}".format(i+1) for i in range(predicted.shape[0])]
-    #     table_data = np.column_stack((replicate_numbers, predicted))
-    #     tabulated = tabulate(table_data, headers=headers, tablefmt="fancy_grid")
-
-    #     return(tabulated)
-
-    # def check_fit(self, feature_extractor, new_data, output_directory):
-
-    #     # features from empirical data
-    #     new_data = np.array(new_data)
-    #     new_extracted_features = feature_extractor.predict(new_data)
-    #     train_extracted_features = feature_extractor.predict(np.array(self.sfs))
-
-    #     # pca
-    #     pca = PCA(n_components=2)
-    #     train_pca = pca.fit_transform(train_extracted_features)
-    #     new_pca = pca.transform(new_extracted_features)
-
-    #     # plot
-    #     training_labels = tf.argmax(self.labels, axis=1)
-    #     unique_labels = np.unique(training_labels)
-    #     for label in unique_labels:
-    #         indices = np.where(np.array(training_labels) == label)
-    #         plt.scatter(train_pca[indices, 0], train_pca[indices, 1], label=f"Train: {self.int_to_label[label]}")
-
-    #     plt.scatter(new_pca[:, 0], new_pca[:, 1], color='black', label='New Data', marker='x')
-
-    #     plt.xlabel('PCA 1')
-    #     plt.ylabel('PCA 2')
-    #     plt.legend()
-        
-    #     # Save the plot to the specified file
-    #     plt.savefig(os.path.join(output_directory, 'fcnn_features.png'), dpi=300, bbox_inches='tight')
-    #     plt.close()  # Close the plot to avoid displaying it in interactive environments
-
-
-class CnnNpyModel(keras.Model):
-    def __init__(self, n_sites, downsampling_dict, n_classes, name=None):
-        super().__init__(name=name)
-=======
     
     def get_config(self):
         config = super().get_config()
@@ -297,7 +102,6 @@
         self.n_sites = n_sites
         self.downsampling_dict = downsampling_dict
         self.n_classes = n_classes
->>>>>>> 5234e81a
         self.conv1_layers = []
         self.rows = []
         for key, num_rows in downsampling_dict.items():
