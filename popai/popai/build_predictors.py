"""Build predictive models."""
from sklearn.model_selection import train_test_split, cross_val_predict, cross_val_score
from sklearn.ensemble import RandomForestClassifier
from sklearn.metrics import confusion_matrix
import numpy as np
import keras
import matplotlib.pyplot as plt
import seaborn as sns
from tabulate import tabulate
<<<<<<< HEAD
from sklearn.decomposition import PCA
import os
=======
import os
import pickle
>>>>>>> 988d016a

class RandomForestsSFS:

    """Build a RF predictor that takes the SFS as input."""

    def __init__(self, config, sfs, user=False):
        self.config = config
        self.sfs = []
        self.labels = []
        for key,value in sfs.items():
            for thesfs in value:
                self.sfs.append(thesfs)
                self.labels.append(key)
        self.sfs = np.array(self.sfs)
        if user:
            try:
                self.labels = [int(x.split('_')[-1]) for x in self.labels]
                valid = check_valid_labels(self.labels)
            except:
                raise ValueError(f"Model names must be 'Model_x', where x are integers ranging from 0 to n-1, where n is the number of models.")
            if not valid:
                raise ValueError(f"Model names must be 'Model_x', where x are integers ranging from 0 to n-1, where n is the number of models.")
        self.rng = np.random.default_rng(self.config['seed'])

    def build_rf_sfs(self, ntrees=500):

        """Build a random forest classifier that takes the
        multidimensional SFS as input."""
        
        train_test_seed = self.rng.integers(2**32, size=1)[0]


        x_train, x_test, y_train, y_test = train_test_split(self.sfs,
                self.labels, test_size=0.2, random_state=train_test_seed)

        sfs_rf = RandomForestClassifier(n_estimators=ntrees, oob_score=True)

        sfs_rf.fit(x_train, y_train)
        print("Out-of-Bag (OOB) Error:", 1.0 - sfs_rf.oob_score_)


        cv_scores = cross_val_score(sfs_rf, x_test, y_test, cv=2)
        print("Cross-validation scores:", cv_scores)

        y_pred_cv = cross_val_predict(sfs_rf, x_test, y_test, cv=2)
        conf_matrix = confusion_matrix(y_test, y_pred_cv)
        conf_matrix_plot = plot_confusion_matrix(y_test, y_pred_cv)


        return sfs_rf, conf_matrix, conf_matrix_plot

    def predict(self, model, new_data):
        new_data = np.array(new_data)
        predicted = model.predict(new_data)
        predicted_prob = model.predict_proba(new_data)
        headers = ["Model {}".format(i) for i in range(predicted_prob.shape[1])]
        replicate_numbers = ["Replicate {}".format(i+1) for i in range(predicted_prob.shape[0])]
        table_data = np.column_stack((replicate_numbers, predicted_prob))
        tabulated = tabulate(table_data, headers=headers, tablefmt="fancy_grid")
        return(tabulated)

class CnnSFS:

    """Build a CNN predictor that takes the SFS as input."""

    def __init__(self, config, sfs_2d, user=False):
        self.config = config
        self.sfs_2d = []
        self.labels = []
        for key,value in sfs_2d.items():
            for thesfs in value:
                self.sfs_2d.append(thesfs)
                self.labels.append(key)
        self.nclasses = len(set(self.labels))
        if user:
            try:
                self.labels = [int(x.split('_')[-1]) for x in self.labels]
                valid = check_valid_labels(self.labels)
            except:
                raise ValueError(f"Model names must be 'Model_x', where x are integers ranging from 0 to n-1, where n is the number of models.")
            if not valid:
                raise ValueError(f"Model names must be 'Model_x', where x are integers ranging from 0 to n-1, where n is the number of models.")
        try:
            self.labels = keras.utils.to_categorical(self.labels)
        except:
            pass

    def build_cnn_sfs(self):

        """Build a CNN that takes 2D SFS as input."""

        # get features
        list_of_features = self._convert_2d_dictionary(self.sfs_2d)

        # shuffle data
        num_samples = len(self.labels)

        # Create an array of indices and shuffle it
        indices = np.arange(num_samples)
        np.random.shuffle(indices)

        # Split the shuffled indices into training and validation indices
        split_ratio = 0.8  # 80% training, 20% validation
        split_idx = int(num_samples * split_ratio)
        train_indices = indices[:split_idx]
        val_indices = indices[split_idx:]

        # Split features and labels into training and validation sets using the indices
        train_features = [[list_of_features[j][i] for i in train_indices]\
                          for j in range(len(list_of_features))]
        val_features = [[list_of_features[j][i] for i in val_indices]\
                        for j in range(len(list_of_features))]
        train_labels = self.labels[train_indices]
        val_labels = self.labels[val_indices]

        # to arrays
        train_features = [np.expand_dims(np.array(x), axis=-1) for x in train_features]
        val_features = [np.expand_dims(np.array(x), axis=-1) for x in val_features]

        # build model
        my_layers = []
        inputs = []
        for item in train_features:
            this_input = keras.Input(shape=item.shape[1:])
            x =  keras.layers.Conv2D(10, (3,3), activation="relu")(this_input)
            x = keras.layers.Flatten()(x)
            my_layers.append(x)
            inputs.append(this_input)

        concatenated = keras.layers.Concatenate()(my_layers)
        x = keras.layers.Dense(64, activation='relu')(concatenated)
        x = keras.layers.Dense(self.nclasses, activation='softmax')(x)

        model = keras.Model(inputs=inputs, outputs=x)
        model.compile(optimizer='adam', loss='categorical_crossentropy', metrics=['accuracy'])
        model.fit(train_features, train_labels, epochs=10,
                  batch_size=10, validation_data=(val_features, val_labels))

        # extract the features
        feature_extractor = keras.Model(inputs=model.input, outputs=model.layers[-2].output)


        val_pred = model.predict(val_features)
        val_predicted_labels = np.argmax(val_pred, axis=1)
        val_true_labels = np.argmax(val_labels, axis=1)
        conf_matrix = confusion_matrix(val_true_labels, val_predicted_labels)
        conf_matrix_plot = plot_confusion_matrix(val_true_labels, val_predicted_labels)

        return model, conf_matrix, conf_matrix_plot, feature_extractor

    def predict(self, model, new_data):
        new_features = self._convert_2d_dictionary(new_data)
        new_features = [np.expand_dims(np.array(x), axis=-1) for x in new_features]
        predicted = model.predict(new_features)
        headers = ["Model {}".format(i) for i in range(predicted.shape[1])]
        replicate_numbers = ["Replicate {}".format(i+1) for i in range(predicted.shape[0])]
        table_data = np.column_stack((replicate_numbers, predicted))
        tabulated = tabulate(table_data, headers=headers, tablefmt="fancy_grid")

        return(tabulated)

    def check_fit(self, feature_extractor, new_data, output_directory, training_labels):

        # features from empirical data
        new_features = self._convert_2d_dictionary(new_data)
        new_features = [np.expand_dims(np.array(x), axis=-1) for x in new_features]
        new_extracted_features = feature_extractor.predict(new_features)

        # features from training data
        list_of_features = self._convert_2d_dictionary(self.sfs_2d)
        train_features = [np.expand_dims(np.array(x), axis=-1) for x in list_of_features]
        train_extracted_features = feature_extractor.predict(train_features)

        # pca
        pca = PCA(n_components=2)
        train_pca = pca.fit_transform(train_extracted_features)
        new_pca = pca.transform(new_extracted_features)

        # plot
        unique_labels = np.unique(training_labels)
        for label in unique_labels:
            indices = np.where(np.array(training_labels) == label)
            plt.scatter(train_pca[indices, 0], train_pca[indices, 1], label=f"Train: {label}")

        plt.scatter(new_pca[:, 0], new_pca[:, 1], color='black', label='New Data', marker='x')

        plt.xlabel('PCA 1')
        plt.ylabel('PCA 2')
        plt.legend()
        
        # Save the plot to the specified file
        plt.savefig(os.path.join(output_directory, 'cnn_2dsfs_features.png'), dpi=300, bbox_inches='tight')
        plt.close()  # Close the plot to avoid displaying it in interactive environments

    def _convert_2d_dictionary(self, data):

        list_of_features = []

        for data_dict in data:

            count = 0

            for value in data_dict.values():

                if len(list_of_features) >= count+1:
                    list_of_features[count].append(np.array(value))
                else:
                    list_of_features.append([np.array(value)])

                count+=1

        return list_of_features

class NeuralNetSFS:

    """Build a RF predictor that takes the SFS as input."""

    def __init__(self, config, sfs, user=False):
        self.config = config
        self.sfs = []
        self.labels = []
        for key,value in sfs.items():
            for thesfs in value:
                self.sfs.append(thesfs)
                self.labels.append(key)
        self.sfs = np.array(self.sfs)
        self.nclasses = len(set(self.labels))
        if user:
            try:
                self.labels = [int(x.split('_')[-1]) for x in self.labels]
                valid = check_valid_labels(self.labels)
            except:
                raise ValueError(f"Model names must be 'Model_x', where x are integers ranging from 0 to n-1, where n is the number of models.")
            if not valid:
                raise ValueError(f"Model names must be 'Model_x', where x are integers ranging from 0 to n-1, where n is the number of models.")
        self.rng = np.random.default_rng(self.config['seed'])
        try:
            self.labels = keras.utils.to_categorical(self.labels)
        except:
            pass


    def build_neuralnet_sfs(self):

        """Build a neural network classifier that takes the
        multidimensional SFS as input."""

        # split train and test
        train_test_seed = self.rng.integers(2**32, size=1)[0]

        x_train, x_test, y_train, y_test = train_test_split(self.sfs,
                self.labels, test_size=0.2, random_state=train_test_seed)

        # build model
        network_input = keras.Input(shape=x_train.shape[1:])
        x = keras.layers.Dense(100, activation='relu')(network_input)
        x = keras.layers.Dense(50, activation='relu')(x)
        x = keras.layers.Dense(self.nclasses, activation='softmax')(x)

        # fit model
        model = keras.Model(inputs=network_input, outputs=x)
        model.compile(optimizer='adam', loss='categorical_crossentropy', metrics=['accuracy'])
        model.fit(x_train, y_train, epochs=10,
                  batch_size=10, validation_data=(x_test, y_test))

        # evaluate model
        val_pred = model.predict(x_test)
        val_predicted_labels = np.argmax(val_pred, axis=1)
        val_true_labels = np.argmax(y_test, axis=1)
        conf_matrix = confusion_matrix(val_true_labels, val_predicted_labels)
        conf_matrix_plot = plot_confusion_matrix(val_true_labels, val_predicted_labels)

        return model, conf_matrix, conf_matrix_plot
    
    def predict(self, model, new_data):

        new_data = np.array(new_data)
        predicted = model.predict(new_data)
        predicted = model.predict(new_data)
        headers = ["Model {}".format(i) for i in range(predicted.shape[1])]
        replicate_numbers = ["Replicate {}".format(i+1) for i in range(predicted.shape[0])]
        table_data = np.column_stack((replicate_numbers, predicted))
        tabulated = tabulate(table_data, headers=headers, tablefmt="fancy_grid")

        return(tabulated)

class CnnNpy:

    """Build a CNN predictor that takes the alignment as a numpy matrix as input."""

    def __init__(self, config, labels, downsampling_dict, input, user=False):
        self.config = config
        self.arraydicts = {}
        self.arrays = []
        self.labels = []
        self.input = input
        
        for i in set(labels):
            
            # read in array
            with open(os.path.join(self.input, 'simulated_arrays_%s.pickle' % str(i)), 'rb') as f:
                self.arraydicts[str(i)] = pickle.load(f)
        
        for key,value in self.arraydicts.items():
            for thearray in value:
                self.arrays.append(thearray)
                self.labels.append(key)
        self.nclasses = len(set(self.labels))
        if user:
            try:
                self.labels = [int(x.split('_')[-1]) for x in self.labels]
                valid = check_valid_labels(self.labels)
            except:
                raise ValueError(f"Model names must be 'Model_x', where x are integers ranging from 0 to n-1, where n is the number of models.")
            if not valid:
                raise ValueError(f"Model names must be 'Model_x', where x are integers ranging from 0 to n-1, where n is the number of models.")
        else:
            self.labels = [int(x) for x in self.labels]

        try:
            self.labels = keras.utils.to_categorical(self.labels)
        except:
            pass

        self.downsampling_dict = {}
        for key,value in self.config['sampling dict'].items():
            self.downsampling_dict[key] = downsampling_dict[key]

    def build_cnn_npy(self):

        """Build a CNN that takes npy array as input."""

        # shuffle data
        num_samples = len(self.labels)

        # Create an array of indices and shuffle it
        indices = np.arange(num_samples)
        np.random.shuffle(indices)

        # Split the shuffled indices into training and validation indices
        split_ratio = 0.8  # 80% training, 20% validation
        split_idx = int(num_samples * split_ratio)
        train_indices = indices[:split_idx]
        val_indices = indices[split_idx:]

        # Split features and labels into training and validation sets using the indices
        train_features = np.array(self.arrays)[train_indices]
        val_features = np.array(self.arrays)[val_indices]
        train_features = np.expand_dims(np.array(train_features), axis=-1)
        val_features = np.expand_dims(np.array(val_features), axis=-1)

        train_labels = self.labels[train_indices]
        val_labels = self.labels[val_indices]


        # split by pop
        split_train_features = []
        split_val_features = []
        start_idx = 0
        for key, num_rows in self.downsampling_dict.items():
            end_idx = start_idx + num_rows
            split_train_features.append(train_features[:,start_idx:end_idx,:,:])
            split_val_features.append(val_features[:,start_idx:end_idx,:,:])
            start_idx = end_idx

        # build model
        input_layers = []
        output_layers = []
        for key,  num_rows in self.downsampling_dict.items():
            input_layer = keras.Input(shape=(num_rows, train_features.shape[2], 1), name=f'input_{key}')
            input_layers.append(input_layer)
            conv_layer = keras.layers.Conv2D(10, (num_rows, 1), strides=(num_rows,1), activation="relu", padding="valid") (input_layer)
            output_layers.append(conv_layer)

        x = keras.layers.concatenate(output_layers, axis=1)
        x = keras.layers.Conv2D(10, (len(split_train_features),1), activation="relu", padding="valid")(x)
        x = keras.layers.Flatten()(x)
        x = keras.layers.Dense(100, activation='relu')(x)
        x = keras.layers.Dropout(0.1)(x)
        x = keras.layers.Dense(50, activation='relu')(x)
        x = keras.layers.Dense(self.nclasses, activation='softmax')(x)

        model = keras.Model(inputs=input_layers, outputs=x)
        model.compile(optimizer='adam', loss='categorical_crossentropy', metrics=['accuracy'])
        model.fit(split_train_features, train_labels, epochs=10,
                  batch_size=10, validation_data=(split_val_features, val_labels))

        val_pred = model.predict(split_val_features)
        val_predicted_labels = np.argmax(val_pred, axis=1)
        val_true_labels = np.argmax(val_labels, axis=1)
        conf_matrix = confusion_matrix(val_true_labels, val_predicted_labels)
        conf_matrix_plot = plot_confusion_matrix(val_true_labels, val_predicted_labels)

        return model, conf_matrix, conf_matrix_plot

    def predict(self, model, new_data):
 
        new_data = np.expand_dims(new_data, axis=-1)
        new_data = np.expand_dims(new_data, axis=0)


        # split by pop
        split_features = []
        start_idx = 0
        for key, num_rows in self.downsampling_dict.items():
            end_idx = start_idx + num_rows
            split_features.append(new_data[:,start_idx:end_idx,:,:])
            start_idx = end_idx


        predicted = model.predict(split_features)
        headers = ["Model {}".format(i) for i in range(predicted.shape[1])]
        replicate_numbers = ["Replicate {}".format(i+1) for i in range(predicted.shape[0])]
        table_data = np.column_stack((replicate_numbers, predicted))
        tabulated = tabulate(table_data, headers=headers, tablefmt="fancy_grid")

        return(tabulated)



def plot_confusion_matrix(y_true, y_pred):
    conf_matrix = confusion_matrix(y_true, y_pred)
    plt.figure(figsize=(8, 6))
    sns.heatmap(conf_matrix, annot=True, fmt="d", cmap="Blues")
    plt.title("Confusion Matrix")
    plt.xlabel("Predicted Labels")
    plt.ylabel("True Labels")
    return plt

def check_valid_labels(labels):
    unique_labels = list(set(labels))
    unique_labels.sort()
    for i in range(len(unique_labels)):
        if unique_labels[i] !=i:
            return False
    return True<|MERGE_RESOLUTION|>--- conflicted
+++ resolved
@@ -7,13 +7,9 @@
 import matplotlib.pyplot as plt
 import seaborn as sns
 from tabulate import tabulate
-<<<<<<< HEAD
 from sklearn.decomposition import PCA
 import os
-=======
-import os
 import pickle
->>>>>>> 988d016a
 
 class RandomForestsSFS:
 
