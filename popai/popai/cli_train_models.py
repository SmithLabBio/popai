import argparse
import ast
import os
import pickle
import numpy as np
from popai import parse_input, build_predictors

def main():
    parser = argparse.ArgumentParser(description='Command-line interface for my_package')
    parser.add_argument('--config', help='Path to config file.')
    parser.add_argument('--simulations', help='Path to directory with simulated data.')
    parser.add_argument('--output', help="Path to output folder for storing SFS.")
    parser.add_argument('--force', action='store_true', help='Overwrite existing results.')
    parser.add_argument('--rf', action='store_true', help='Train RF classifier.')
    parser.add_argument('--fcnn', action='store_true', help='Train FCNN classifier.')
    parser.add_argument('--cnn', action='store_true', help='Train CNN classifier of SFS.')
    parser.add_argument('--cnnnpy', action='store_true', help='Train CNN classifier on alignments.')
    parser.add_argument('--ntrees', type=int, help='Number of trees to use in the RF classifier (default=500).', default=500)
    parser.add_argument('--downsampling', help="Input downsampling dict as literal string (e.g., {'A': 10, 'B': 10, 'C': 5} to downsample to 10 individuals in populations A and B and 5 in population C).")

    args = parser.parse_args()

    # check if output exists
    if os.path.exists(args.output) and not args.force:
        raise RuntimeError(f"Error: output directory, {args.output} already exists. Please specify a different directory, or use --force.")
    # create output directory
    os.system('mkdir -p %s' % args.output)

    # Parse the configuration file
    config_parser = parse_input.ModelConfigParser(args.config)
    config_values = config_parser.parse_config()

    # set whether user
    if config_values['user models'] is None:
        user = False
    else:
        user = True

    try:
        downsampling_dict = ast.literal_eval(args.downsampling)
    except ValueError:
        print('Error: Invalid downsampling dictionary. Please provide a valid dictionary string.')


    # read the data
    labels = np.load(os.path.join(args.simulations, 'labels.npy'), allow_pickle=True)
    
    with open(os.path.join(args.simulations, 'simulated_msfs.pickle'), 'rb') as f:
        msfs = pickle.load(f)
    with open(os.path.join(args.simulations, 'simulated_jsfs.pickle'), 'rb') as f:
        sfs_2d = pickle.load(f)
    #with open(os.path.join(args.simulations, 'simulated_arrays.pickle'), 'rb') as f:
    #    array = pickle.load(f)

    if args.rf:
        # train RF and save model and confusion matrix
        random_forest_sfs_predictor = build_predictors.RandomForestsSFS(config_values, msfs, user=user)
        random_forest_sfs_model, random_forest_sfs_cm, random_forest_sfs_cm_plot = random_forest_sfs_predictor.build_rf_sfs(ntrees=args.ntrees)
        with open(os.path.join(args.output, 'rf.model.pickle'), 'wb') as f:
            pickle.dump(random_forest_sfs_model, f)
        random_forest_sfs_cm_plot.savefig(os.path.join(args.output, 'rf_confusion.png'))

    if args.fcnn:
        # train FCNN and save model and confusion matrix
        neural_network_sfs_predictor = build_predictors.NeuralNetSFS(config_values, msfs, user = user)
        neural_network_sfs_model, neural_network_sfs_cm, neural_network_sfs_cm_plot = neural_network_sfs_predictor.build_neuralnet_sfs()
        neural_network_sfs_model.save(os.path.join(args.output, 'fcnn.keras'))
        neural_network_sfs_cm_plot.savefig(os.path.join(args.output, 'fcnn_confusion.png'))

    if args.cnn:
        # train CNN and save model and confusion matrix
<<<<<<< HEAD
        cnn_2d_sfs_predictor = build_predictors.CnnSFS(config_values, sfs_2d, labels, user=user)
        cnn_2d_sfs_model, cnn_2d_sfs_cm, cnn_2d_sfs_cm_plot, cnn_2d_sfs_featureextracter = cnn_2d_sfs_predictor.build_cnn_sfs()
=======
        cnn_2d_sfs_predictor = build_predictors.CnnSFS(config_values, sfs_2d, user=user)
        cnn_2d_sfs_model, cnn_2d_sfs_cm, cnn_2d_sfs_cm_plot = cnn_2d_sfs_predictor.build_cnn_sfs()
>>>>>>> 988d016a
        cnn_2d_sfs_model.save(os.path.join(args.output, 'cnn.keras'))
        cnn_2d_sfs_featureextracter.save(os.path.join(args.output, 'cnn_featureextractor.keras'))
        cnn_2d_sfs_cm_plot.savefig(os.path.join(args.output, 'cnn_confusion.png'))

    if args.cnnnpy:
        # train CNN and save model and confusion matrix
        cnn_2d_npy_predictor = build_predictors.CnnNpy(config_values, labels, downsampling_dict, args.simulations, user=user)
        cnn_2d_npy_model, cnn_2d_npy_cm, cnn_2d_npy_cm_plot = cnn_2d_npy_predictor.build_cnn_npy()
        cnn_2d_npy_model.save(os.path.join(args.output, 'cnn_npy.keras'))
        cnn_2d_npy_cm_plot.savefig(os.path.join(args.output, 'cnn_npy_confusion.png'))


if __name__ == '__main__':
    main()<|MERGE_RESOLUTION|>--- conflicted
+++ resolved
@@ -69,13 +69,9 @@
 
     if args.cnn:
         # train CNN and save model and confusion matrix
-<<<<<<< HEAD
         cnn_2d_sfs_predictor = build_predictors.CnnSFS(config_values, sfs_2d, labels, user=user)
         cnn_2d_sfs_model, cnn_2d_sfs_cm, cnn_2d_sfs_cm_plot, cnn_2d_sfs_featureextracter = cnn_2d_sfs_predictor.build_cnn_sfs()
-=======
-        cnn_2d_sfs_predictor = build_predictors.CnnSFS(config_values, sfs_2d, user=user)
-        cnn_2d_sfs_model, cnn_2d_sfs_cm, cnn_2d_sfs_cm_plot = cnn_2d_sfs_predictor.build_cnn_sfs()
->>>>>>> 988d016a
+
         cnn_2d_sfs_model.save(os.path.join(args.output, 'cnn.keras'))
         cnn_2d_sfs_featureextracter.save(os.path.join(args.output, 'cnn_featureextractor.keras'))
         cnn_2d_sfs_cm_plot.savefig(os.path.join(args.output, 'cnn_confusion.png'))
