import argparse
import ast
import os
import pickle
import numpy as np
import tensorflow as tf
from tensorflow import keras
from popai.build_predictors import predict


from popai import parse_input, build_predictors

def main():
    parser = argparse.ArgumentParser(description='Command-line interface for my_package')
    parser.add_argument('--config', help='Path to config file.')
    parser.add_argument('--models', help='Path to directory with trained models.')
    parser.add_argument('--empirical', help='Path to directory with empirical SFS.')
    parser.add_argument('--output', help="Path to output folder for storing SFS.")
    parser.add_argument('--force', action='store_true', help='Overwrite existing results.')
    parser.add_argument('--rf', action='store_true', help='Apply RF classifier.')
    parser.add_argument('--fcnn', action='store_true', help='Apply FCNN classifier.')
    parser.add_argument('--cnn', action='store_true', help='Apply CNN classifier on jSFS.')
    parser.add_argument('--cnnnpy', action='store_true', help='Apply CNN classifier on alignments.')
    parser.add_argument('--simulations', help='Path to directory with simulated data.')
    parser.add_argument('--subset', help="Path to a file listing the models to retain. List indices only (e.g., 0, 1, 5, 6). One integer per line", default=None)

    args = parser.parse_args()

    # check if output exists
    if os.path.exists(args.output) and not args.force:
        raise RuntimeError(f"Error: output directory, {args.output} already exists. Please specify a different directory, or use --force.")
    # create output directory
    os.system('mkdir -p %s' % args.output)




    # Parse the configuration file
    config_parser = parse_input.ModelConfigParser(args.config)
    config_values = config_parser.parse_config()

    if config_values['user models'] is None:
        user = False
    else:
        user = True

    # read empirical data into correct format
    msfs_files = os.listdir(args.empirical)
    msfs_files = [x for x in msfs_files if x.endswith('_DSFS.obs')]
    msfs_files = sorted(msfs_files, key=lambda x: int(x.split('_')[0][3:]))
    msfs = []
    for file in msfs_files:
        with open(os.path.join(args.empirical, file), 'r') as f:
            lines = f.readlines()
            this_sfs = lines[2].split(' ')
            this_sfs = [int(x) for x in this_sfs]
        msfs.append(this_sfs)
    
    jsfs = []
    jsfs_files = os.listdir(args.empirical)
    jsfs_files = [x for x in jsfs_files if x.endswith('.jsfs')]
    populations = list(config_values["sampling dict"].keys())

    for i in range(len(msfs)):
        current_dict = []
        current_files = [x for x in jsfs_files if f"rep{i}" in x]
        for i, pop1 in enumerate(populations):
            for j, pop2 in enumerate(populations):
                if i < j:
                    target = [x for x in current_files if f"{pop1}_{pop2}_rep" in x]
                    with open(os.path.join(args.empirical, target[0]), 'r') as f:
                        next(f)
                        next(f)
                        data = []
                        for line in f:
                            values = line.strip().split()[1:]
                            data.append([float(value) for value in values])
                        array = np.array(data)
                    current_dict.append(array)
        jsfs.append(np.array(current_dict))
    empirical_array = np.load(os.path.join(args.empirical,"empirical.npy"))


    if args.rf:
        # apply Random Forest model
        random_forest_sfs_predictor = build_predictors.RandomForestsSFS(config_values, args.simulations, subset=args.subset, user=user)
        with open(os.path.join(args.models, 'rf.model.pickle'), 'rb') as f:
            random_forest_sfs_model = pickle.load(f)
        results_rf = random_forest_sfs_predictor.predict(random_forest_sfs_model, msfs)
        with open(os.path.join(args.output, 'rf_predictions.txt'), 'w') as f:
            f.write(results_rf)

    if args.fcnn:
        predict(args.models, "fcnn.keras", np.array(msfs), args.output, "fcnn")
        # neural_network_featureextracter = models.load_model(os.path.join(args.models, 'fcnn_featureextractor.keras'), compile=True)
        # results_fcnn = neural_network_sfs_predictor.predict(neural_network_sfs_model, msfs)
        # neural_network_sfs_predictor.check_fit(neural_network_featureextracter, msfs, args.output)

    if args.cnn:
        predict(args.models, "cnn.keras", np.array(jsfs), args.output, "cnn")
        # cnn_2d_sfs_predictor = build_predictors.CnnSFS(config_values, args.simulations, args.subset, user=user)
        # cnn_2d_sfs_featureextracter = models.load_model(os.path.join(args.models, 'cnn_sfs_featureextractor.keras'), compile=True)
        # cnn_2d_sfs_predictor.check_fit(cnn_2d_sfs_featureextracter, jsfs, args.output)

    if args.cnnnpy:
<<<<<<< HEAD
        empirical_array = empirical_array[:, 0:100] # TODO: Remove, tmp for testing
        empirical_array = np.expand_dims(empirical_array, axis=0)
        predict(args.models, "cnn_npy.keras", empirical_array, args.output, "cnn_npy")
        # cnn_npy_featureextracter = models.load_model(os.path.join(args.models, 'cnn_npy_featureextractor.keras'), compile=True)
        # results_cnn_npy = cnn_npy_predictor.predict(cnn_npy_model, empirical_array)
        # cnn_npy_predictor.check_fit(cnn_npy_featureextracter, empirical_array, args.output)
=======
        # apply CNN model
        cnn_npy_predictor = build_predictors.CnnNpy(config_values, args.simulations, args.subset, user=user)
        cnn_npy_model = models.load_model(os.path.join(args.models, 'cnn_npy.keras'), compile=True)
        cnn_npy_featureextracter = models.load_model(os.path.join(args.models, 'cnn_npy_featureextractor.keras'), compile=True)
        results_cnn_npy = cnn_npy_predictor.predict(cnn_npy_model, empirical_array)
        with open(os.path.join(args.output, 'cnn_npy_predictions.txt'), 'w') as f:
            f.write(results_cnn_npy)
        cnn_npy_predictor.check_fit(cnn_npy_featureextracter, empirical_array, args.output)
>>>>>>> 167e75b7


if __name__ == '__main__':
    main()<|MERGE_RESOLUTION|>--- conflicted
+++ resolved
@@ -103,23 +103,12 @@
         # cnn_2d_sfs_predictor.check_fit(cnn_2d_sfs_featureextracter, jsfs, args.output)
 
     if args.cnnnpy:
-<<<<<<< HEAD
         empirical_array = empirical_array[:, 0:100] # TODO: Remove, tmp for testing
         empirical_array = np.expand_dims(empirical_array, axis=0)
         predict(args.models, "cnn_npy.keras", empirical_array, args.output, "cnn_npy")
         # cnn_npy_featureextracter = models.load_model(os.path.join(args.models, 'cnn_npy_featureextractor.keras'), compile=True)
         # results_cnn_npy = cnn_npy_predictor.predict(cnn_npy_model, empirical_array)
         # cnn_npy_predictor.check_fit(cnn_npy_featureextracter, empirical_array, args.output)
-=======
-        # apply CNN model
-        cnn_npy_predictor = build_predictors.CnnNpy(config_values, args.simulations, args.subset, user=user)
-        cnn_npy_model = models.load_model(os.path.join(args.models, 'cnn_npy.keras'), compile=True)
-        cnn_npy_featureextracter = models.load_model(os.path.join(args.models, 'cnn_npy_featureextractor.keras'), compile=True)
-        results_cnn_npy = cnn_npy_predictor.predict(cnn_npy_model, empirical_array)
-        with open(os.path.join(args.output, 'cnn_npy_predictions.txt'), 'w') as f:
-            f.write(results_cnn_npy)
-        cnn_npy_predictor.check_fit(cnn_npy_featureextracter, empirical_array, args.output)
->>>>>>> 167e75b7
 
 
 if __name__ == '__main__':
